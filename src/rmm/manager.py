#!/usr/bin/env python3

from pathlib import Path

from typing import cast
import rmm.util as util
from rmm.config import Config
from rmm.mod import Mod, ModFolder, EXPANSION_PACKAGES
from rmm.modsconfig import ModsConfig
from rmm.steam import SteamDownloader, WorkshopResult


class Manager:
    def __init__(self, config: Config):
        if not isinstance(config, Config):
            raise Exception("Must pass Config object to Manager")
        self.config = config
        if self.config.modsconfig_path:
            self.modsconfig = ModsConfig(self.config.modsconfig_path)

    def install_mod(self, steam_cache: Path, steamid: int):
        if not steamid:
            raise Exception("Missing SteamID")
        mod = Mod.create_from_path(steam_cache / str(steamid))

        dest_path = None
        if self.config.USE_HUMAN_NAMES and mod and mod.packageid:
            dest_path = self.config.mod_path / mod.packageid
        else:
            dest_path = self.config.mod_path / str(steamid)

        if dest_path:
            util.copy(
                steam_cache / str(steamid),
                dest_path,
                recursive=True,
            )
        else:
            print(f"Unable to install mod: {steamid}")
            return False
        return True

    def remove_mod(self, mod: Mod):
        if not self.config.mod_path:
            raise Exception("Game path not defined")

        installed_mods = ModFolder.read(self.config.mod_path)
        removal_queue = [n for n in installed_mods if n == mod]

        for m in removal_queue:
            print(f"Uninstalling {mod.title()}")
            mod_absolute_path = self.config.mod_path / m.dirname
            if mod_absolute_path:
                util.remove(mod_absolute_path)

            steamid_path = self.config.mod_path / str(m.steamid)
            if m.steamid and steamid_path.exists():
                util.remove(self.config.mod_path / str(m.steamid))

            pid_path = self.config.mod_path / m.packageid
            if self.config.USE_HUMAN_NAMES and m.packageid and pid_path.exists():
                util.remove(pid_path)

    def remove_mods(self, queue: list[Mod]):
        for mod in queue:
            if isinstance(mod, WorkshopResult):
                mod = Mod.create_from_workshorp_result(mod)
            self.remove_mod(mod)

<<<<<<< HEAD
    def sync_mods(self, queue):
        (_, steam_cache_path) = SteamDownloader.download(
=======
    def sync_mods(self, queue: list[Mod] | list[WorkshopResult]):
        steam_mods, steam_cache_path = SteamDownloader.download(
>>>>>>> cf2d78b6
            [mod.steamid for mod in queue if mod.steamid]
        )

        for mod in queue:
            if isinstance(mod, WorkshopResult):
                new_mod = [m for m in steam_mods if m.steamid == mod.steamid]
                if len(new_mod) == 1:
                    mod = new_mod[0]
                else:
                    mod = Mod(steamid = mod.steamid)
            if not isinstance(mod.steamid, int):
                continue
            success = False
            try_install = False
            try:
                self.remove_mod(mod)
                success = self.install_mod(steam_cache_path, mod.steamid)
            except FileNotFoundError:
                print(
                    f"Unable to download and install {mod.title()}\n\tDoes this mod still exist?"
                )
            if success:
                print(f"Installed {mod.title()}")

    def _mod_config_state(self, mods):
        return [m for _, m in self._mod_config_state_dict(mods).items()]

    def _mod_config_state_dict(self, mods):
        if self.modsconfig:
            enabled_mods = self._enabled_mod_pids()
            for k, v in mods.items():
                if k in enabled_mods:
                    v.enabled = True
                else:
                    v.enabled = False
        return mods

    def installed_mods(self):
        mods = ModFolder.read_dict(self.config.mod_path)
        return self._mod_config_state(mods)

    def installed_mods_dict(self):
        mods = ModFolder.read_dict(self.config.mod_path)
        return self._mod_config_state_dict(mods)

    def search_installed(self, term):
        mods = ModFolder.search_dict(self.config.mod_path, term)
        return self._mod_config_state(mods)

    def _enabled_mod_pids(self):
        return [ k for k in self.modsconfig.mods ]

    def enabled_mods(self):
        installed_mods = self.installed_mods_dict()
        l = list()
        for n in self.modsconfig.mods:
            try:
                l.append(installed_mods[n])
            except KeyError:
                continue
        return l

    def disabled_mods(self):
        enabled_mods = self._enabled_mod_pids()
        installed_mods = self.installed_mods()
        return util.list_loop_exclusion(installed_mods, enabled_mods)

    def _enable_mod(self, mod: str | Mod):
        if isinstance(mod, str):
            mod = Mod(packageid=mod)
        if not mod.packageid:
            raise Exception("No package id for specifed mod")
        self.modsconfig.enable_mod(mod)

    def enable_mods(self, mods):
        for n in mods:
            print("Enabling " + n.title())
            self._enable_mod(n)
        print("Updating ModsConfig.xml")
        self.modsconfig.write()

    def _disable_mod(self, mod: str | Mod):
        if isinstance(mod, str):
            mod = Mod(packageid=mod)
        if not mod.packageid:
            raise Exception("No package id for specifed mod")
        self.modsconfig.disable_mod(mod)

    def disable_mods(self, mods):
        for n in mods:
            print("Disabling " + n.title())
            self._disable_mod(n)
        print("Updating ModsConfig.xml")
        self.modsconfig.write()

    def verify_mods(self):
        return self.modsconfig.verify_state(self.installed_mods())

    def sort_mods(self):
        self.modsconfig.autosort(self.installed_mods(), self.config)

    def order_mods(self):
        enabled_mods = self._enabled_mod_pids()
        installed_mods = self.installed_mods()

        sorted_mods = []
        for m in enabled_mods:
            for j, im in enumerate(installed_mods + EXPANSION_PACKAGES):
                if m == im:
                    sorted_mods.append(im)
                    break

        return sorted_mods<|MERGE_RESOLUTION|>--- conflicted
+++ resolved
@@ -2,7 +2,7 @@
 
 from pathlib import Path
 
-from typing import cast
+from typing import cast, Union
 import rmm.util as util
 from rmm.config import Config
 from rmm.mod import Mod, ModFolder, EXPANSION_PACKAGES
@@ -67,13 +67,8 @@
                 mod = Mod.create_from_workshorp_result(mod)
             self.remove_mod(mod)
 
-<<<<<<< HEAD
-    def sync_mods(self, queue):
-        (_, steam_cache_path) = SteamDownloader.download(
-=======
-    def sync_mods(self, queue: list[Mod] | list[WorkshopResult]):
+    def sync_mods(self, queue: Union[list[Mod], list[WorkshopResult]]):
         steam_mods, steam_cache_path = SteamDownloader.download(
->>>>>>> cf2d78b6
             [mod.steamid for mod in queue if mod.steamid]
         )
 
